--- conflicted
+++ resolved
@@ -1,11 +1,7 @@
 /*
  * nimbus-jose-jwt
  *
-<<<<<<< HEAD
- * Copyright 2012-2021, Connect2id Ltd.
-=======
  * Copyright 2012-2021, Connect2id Ltd and contributors.
->>>>>>> b5eb7d7d
  *
  * Licensed under the Apache License, Version 2.0 (the "License"); you may not use
  * this file except in compliance with the License. You may obtain a copy of the
@@ -82,7 +78,6 @@
  *     <li>{@link com.nimbusds.jose.EncryptionMethod#A256GCM}
  *     <li>{@link com.nimbusds.jose.EncryptionMethod#A128CBC_HS256_DEPRECATED}
  *     <li>{@link com.nimbusds.jose.EncryptionMethod#A256CBC_HS512_DEPRECATED}
- *     <li>{@link com.nimbusds.jose.EncryptionMethod#XC20P}
  * </ul>
  *
  * <p>Supports the following content encryption algorithms for Key wrapping mode:
@@ -100,91 +95,6 @@
 public class ECDH1PUDecrypter extends ECDH1PUCryptoProvider implements JWEDecrypter, CriticalHeaderParamsAware {
 
 
-<<<<<<< HEAD
-	/**
-	 * The supported EC JWK curves by the ECDH crypto provider class.
-	 */
-	public static final Set<Curve> SUPPORTED_ELLIPTIC_CURVES;
-
-
-	static {
-		Set<Curve> curves = new LinkedHashSet<>();
-		curves.add(Curve.P_256);
-		curves.add(Curve.P_384);
-		curves.add(Curve.P_521);
-		SUPPORTED_ELLIPTIC_CURVES = Collections.unmodifiableSet(curves);
-	}
-
-
-	/**
-	 * The private EC key.
-	 */
-	private final ECPrivateKey privateKey;
-
-	/**
-	 * The public EC key.
-	 */
-	private final ECPublicKey publicKey;
-
-	/**
-	 * The critical header policy.
-	 */
-	private final CriticalHeaderParamsDeferral critPolicy = new CriticalHeaderParamsDeferral();
-
-
-	/**
-	 * Creates a new Elliptic Curve Diffie-Hellman decrypter.
-	 *
-	 * @param privateKey 	The private EC key. Must not be {@code null}.
-	 * @param publicKey 	The public EC key. Must not be {@code null}.
-	 *
-	 * @throws JOSEException If the elliptic curve is not supported.
-	 */
-	public ECDH1PUDecrypter(final ECPrivateKey privateKey,
-							final ECPublicKey publicKey)
-		throws JOSEException {
-
-		this(privateKey, publicKey, null);
-	}
-
-	/**
-	 * Creates a new Elliptic Curve Diffie-Hellman decrypter.
-	 *
-	 * @param privateKey     The private EC key. Must not be {@code null}.
-	 * @param publicKey 	 The public EC key. Must not be {@code null}.
-	 * @param defCritHeaders The names of the critical header parameters
-	 *                       that are deferred to the application for
-	 *                       processing, empty set or {@code null} if none.
-	 *
-	 * @throws JOSEException If the elliptic curve is not supported.
-	 */
-	public ECDH1PUDecrypter(final ECPrivateKey privateKey,
-							final ECPublicKey publicKey,
-							final Set<String> defCritHeaders)
-		throws JOSEException {
-
-		this(privateKey, publicKey, defCritHeaders, Curve.forECParameterSpec(privateKey.getParams()));
-	}
-
-
-	/**
-	 * Creates a new Elliptic Curve Diffie-Hellman decrypter. This
-	 * constructor can also accept a private EC key located in a PKCS#11
-	 * store that doesn't expose the private key parameters (such as a
-	 * smart card or HSM).
-	 *
-	 * @param privateKey     The private EC key. Must not be {@code null}.
-	 * @param publicKey 	 The public EC key. Must not be {@code null}.
-	 * @param defCritHeaders The names of the critical header parameters
-	 *                       that are deferred to the application for
-	 *                       processing, empty set or {@code null} if none.
-	 * @param curve          The key curve. Must not be {@code null}.
-	 *
-	 * @throws JOSEException If the elliptic curve is not supported.
-	 */
-	public ECDH1PUDecrypter(final ECPrivateKey privateKey,
-							final ECPublicKey publicKey,
-=======
     /**
      * The supported EC JWK curves by the ECDH crypto provider class.
      */
@@ -267,7 +177,6 @@
      */
     public ECDH1PUDecrypter(final ECPrivateKey privateKey,
                             final ECPublicKey publicKey,
->>>>>>> b5eb7d7d
                             final Set<String> defCritHeaders,
                             final Curve curve)
         throws JOSEException {
@@ -333,13 +242,7 @@
                           final Base64URL authTag)
         throws JOSEException {
 
-<<<<<<< HEAD
-		ECDH1PU.validateSameCurve(privateKey, publicKey);
-
-		critPolicy.ensureHeaderPasses(header);
-=======
         ECDH1PU.validateSameCurve(privateKey, publicKey);
->>>>>>> b5eb7d7d
 
         critPolicy.ensureHeaderPasses(header);
 
@@ -350,19 +253,6 @@
             throw new JOSEException("Missing ephemeral public EC key \"epk\" JWE header parameter");
         }
 
-<<<<<<< HEAD
-		SecretKey Ze = ECDH.deriveSharedSecret(
-			ephemeralPublicKey,
-			privateKey,
-			getJCAContext().getKeyEncryptionProvider());
-
-		SecretKey Zs = ECDH.deriveSharedSecret(
-				publicKey,
-				privateKey,
-				getJCAContext().getKeyEncryptionProvider());
-
-		SecretKey Z = ECDH1PU.deriveZ(Ze, Zs);
-=======
         ECPublicKey ephemeralPublicKey = ephemeralKey.toECPublicKey();
 
         ECDH1PU.validateSameCurve(privateKey, ephemeralPublicKey);
@@ -371,7 +261,6 @@
             ephemeralPublicKey,
             privateKey,
             getJCAContext().getKeyEncryptionProvider());
->>>>>>> b5eb7d7d
 
         SecretKey Zs = ECDH.deriveSharedSecret(
                 publicKey,
