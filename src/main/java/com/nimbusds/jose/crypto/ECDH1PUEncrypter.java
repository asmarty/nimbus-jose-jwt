/*
 * nimbus-jose-jwt
 *
 * Copyright 2012-2021, Connect2id Ltd and contributors.
 *
 * Licensed under the Apache License, Version 2.0 (the "License"); you may not use
 * this file except in compliance with the License. You may obtain a copy of the
 * License at
 *
 *    http://www.apache.org/licenses/LICENSE-2.0
 *
 * Unless required by applicable law or agreed to in writing, software distributed
 * under the License is distributed on an "AS IS" BASIS, WITHOUT WARRANTIES OR
 * CONDITIONS OF ANY KIND, either express or implied. See the License for the
 * specific language governing permissions and limitations under the License.
 */

package com.nimbusds.jose.crypto;


import com.nimbusds.jose.JOSEException;
import com.nimbusds.jose.JWECryptoParts;
import com.nimbusds.jose.JWEEncrypter;
import com.nimbusds.jose.JWEHeader;
import com.nimbusds.jose.crypto.impl.ECDH;
import com.nimbusds.jose.crypto.impl.ECDH1PU;
import com.nimbusds.jose.crypto.impl.ECDH1PUCryptoProvider;
import com.nimbusds.jose.jwk.Curve;
import com.nimbusds.jose.jwk.ECKey;
import net.jcip.annotations.ThreadSafe;

import javax.crypto.SecretKey;
import java.security.*;
import java.security.interfaces.ECPrivateKey;
import java.security.interfaces.ECPublicKey;
import java.security.spec.ECParameterSpec;
import java.util.Collections;
import java.util.LinkedHashSet;
import java.util.Set;


/**
 * Elliptic Curve Diffie-Hellman encrypter of
 * {@link com.nimbusds.jose.JWEObject JWE objects} for curves using an EC JWK.
 * Expects a public EC key (with a P-256, P-384, or P-521 curve).
 *
 * <p>Public Key Authenticated Encryption for JOSE
 * <a href="https://datatracker.ietf.org/doc/html/draft-madden-jose-ecdh-1pu-04">ECDH-1PU</a>
 * for more information.
 *
 * <p>For Curve25519/X25519, see {@link ECDH1PUX25519Encrypter} instead.
 *
 * <p>This class is thread-safe.
 *
 * <p>Supports the following key management algorithms:
 *
 * <ul>
 *     <li>{@link com.nimbusds.jose.JWEAlgorithm#ECDH_1PU}
 *     <li>{@link com.nimbusds.jose.JWEAlgorithm#ECDH_1PU_A128KW}
 *     <li>{@link com.nimbusds.jose.JWEAlgorithm#ECDH_1PU_A192KW}
 *     <li>{@link com.nimbusds.jose.JWEAlgorithm#ECDH_1PU_A256KW}
 * </ul>
 *
 * <p>Supports the following elliptic curves:
 *
 * <ul>
 *     <li>{@link Curve#P_256}
 *     <li>{@link Curve#P_384}
 *     <li>{@link Curve#P_521}
 * </ul>
 *
 * <p>Supports the following content encryption algorithms for Direct key agreement mode:
 *
 * <ul>
 *     <li>{@link com.nimbusds.jose.EncryptionMethod#A128CBC_HS256}
 *     <li>{@link com.nimbusds.jose.EncryptionMethod#A192CBC_HS384}
 *     <li>{@link com.nimbusds.jose.EncryptionMethod#A256CBC_HS512}
 *     <li>{@link com.nimbusds.jose.EncryptionMethod#A128GCM}
 *     <li>{@link com.nimbusds.jose.EncryptionMethod#A192GCM}
 *     <li>{@link com.nimbusds.jose.EncryptionMethod#A256GCM}
 *     <li>{@link com.nimbusds.jose.EncryptionMethod#A128CBC_HS256_DEPRECATED}
 *     <li>{@link com.nimbusds.jose.EncryptionMethod#A256CBC_HS512_DEPRECATED}
 *     <li>{@link com.nimbusds.jose.EncryptionMethod#XC20P}
 * </ul>
 *
 * <p>Supports the following content encryption algorithms for Key wrapping mode:
 *
 * <ul>
 *     <li>{@link com.nimbusds.jose.EncryptionMethod#A128CBC_HS256}
 *     <li>{@link com.nimbusds.jose.EncryptionMethod#A192CBC_HS384}
 *     <li>{@link com.nimbusds.jose.EncryptionMethod#A256CBC_HS512}
 * </ul>
 *
 * @author Alexander Martynov
 * @version 2021-08-03
 */
@ThreadSafe
public class ECDH1PUEncrypter extends ECDH1PUCryptoProvider implements JWEEncrypter {


    /**
     * The supported EC JWK curves by the ECDH crypto provider class.
     */
    public static final Set<Curve> SUPPORTED_ELLIPTIC_CURVES;


    static {
        Set<Curve> curves = new LinkedHashSet<>();
        curves.add(Curve.P_256);
        curves.add(Curve.P_384);
        curves.add(Curve.P_521);
        SUPPORTED_ELLIPTIC_CURVES = Collections.unmodifiableSet(curves);
    }


    /**
     * The public EC key.
     */
    private final ECPublicKey publicKey;

    /**
     * The private EC key;
     */
    private final ECPrivateKey privateKey;

    /**
     * The externally supplied AES content encryption key (CEK) to use,
     * {@code null} to generate a CEK for each JWE.
     */
    private final SecretKey contentEncryptionKey;

    /**
     * Creates a new Elliptic Curve Diffie-Hellman encrypter.
     *
     * @param privateKey The private EC key. Must not be {@code null}.
     * @param publicKey  The public EC key. Must not be {@code null}.
     *
     * @throws JOSEException If the elliptic curve is not supported.
     */
    public ECDH1PUEncrypter(final ECPrivateKey privateKey, final ECPublicKey publicKey)
        throws JOSEException {

        this(privateKey, publicKey, null);
    }


    /**
     * Creates a new Elliptic Curve Diffie-Hellman encrypter with an
     * optionally specified content encryption key (CEK).
     *
     * @param privateKey           The private EC key. Must not be
     *                             {@code null}.
<<<<<<< HEAD
     *
=======
>>>>>>> 6446092b
     * @param publicKey            The public EC key. Must not be
     *                             {@code null}.
     * @param contentEncryptionKey The content encryption key (CEK) to use.
     *                             If specified its algorithm must be "AES"
     *                             and its length must match the expected
     *                             for the JWE encryption method ("enc").
     *                             If {@code null} a CEK will be generated
     *                             for each JWE.
     * @throws JOSEException       If the elliptic curve is not supported.
     */
    public ECDH1PUEncrypter(final ECPrivateKey privateKey,
                            final ECPublicKey publicKey,
                            final SecretKey contentEncryptionKey)
            throws JOSEException {

        super(Curve.forECParameterSpec(publicKey.getParams()));

        this.privateKey = privateKey;
        this.publicKey = publicKey;

        if (contentEncryptionKey != null && (contentEncryptionKey.getAlgorithm() == null || !contentEncryptionKey.getAlgorithm().equals("AES")))
            throw new IllegalArgumentException("The algorithm of the content encryption key (CEK) must be AES");

        this.contentEncryptionKey = contentEncryptionKey;
    }


    /**
     * Returns the public EC key.
     *
     * @return The public EC key.
     */
    public ECPublicKey getPublicKey() {

        return publicKey;
    }


    /**
     * Returns the private EC key.
     *
     * @return The private EC key.
     */
    public ECPrivateKey getPrivateKey() {

        return privateKey;
    }


    @Override
    public Set<Curve> supportedEllipticCurves() {

        return SUPPORTED_ELLIPTIC_CURVES;
    }


    @Override
    public JWECryptoParts encrypt(final JWEHeader header, final byte[] clearText)
        throws JOSEException {

        // Generate ephemeral EC key pair on the same curve as the consumer's public key
        KeyPair ephemeralKeyPair = generateEphemeralKeyPair(publicKey.getParams());
        ECPublicKey ephemeralPublicKey = (ECPublicKey)ephemeralKeyPair.getPublic();
        ECPrivateKey ephemeralPrivateKey = (ECPrivateKey)ephemeralKeyPair.getPrivate();

        // Add the ephemeral public EC key to the header
        JWEHeader updatedHeader = new JWEHeader.Builder(header).
            ephemeralPublicKey(new ECKey.Builder(getCurve(), ephemeralPublicKey).build()).
            build();

        SecretKey Z = ECDH1PU.deriveSenderZ(
                privateKey,
                publicKey,
                ephemeralPrivateKey,
                getJCAContext().getKeyEncryptionProvider()
        );

        return encryptWithZ(updatedHeader, Z, clearText, contentEncryptionKey);
    }


    /**
     * Generates a new ephemeral EC key pair with the specified curve.
     *
     * @param ecParameterSpec The EC key spec. Must not be {@code null}.
     *
     * @return The EC key pair.
     *
     * @throws JOSEException If the EC key pair couldn't be generated.
     */
    private KeyPair generateEphemeralKeyPair(final ECParameterSpec ecParameterSpec)
        throws JOSEException {

        Provider keProvider = getJCAContext().getKeyEncryptionProvider();

        try {
            KeyPairGenerator generator;

            if (keProvider != null) {
                generator = KeyPairGenerator.getInstance("EC", keProvider);
            } else {
                generator = KeyPairGenerator.getInstance("EC");
            }

            generator.initialize(ecParameterSpec);
            return generator.generateKeyPair();
        } catch (NoSuchAlgorithmException | InvalidAlgorithmParameterException e) {
            throw new JOSEException("Couldn't generate ephemeral EC key pair: " + e.getMessage(), e);
        }
    }
}<|MERGE_RESOLUTION|>--- conflicted
+++ resolved
@@ -150,10 +150,6 @@
      *
      * @param privateKey           The private EC key. Must not be
      *                             {@code null}.
-<<<<<<< HEAD
-     *
-=======
->>>>>>> 6446092b
      * @param publicKey            The public EC key. Must not be
      *                             {@code null}.
      * @param contentEncryptionKey The content encryption key (CEK) to use.
