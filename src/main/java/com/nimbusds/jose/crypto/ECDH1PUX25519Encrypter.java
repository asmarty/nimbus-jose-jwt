--- conflicted
+++ resolved
@@ -1,11 +1,7 @@
 /*
  * nimbus-jose-jwt
  *
-<<<<<<< HEAD
- * Copyright 2012-2021, Connect2id Ltd.
-=======
  * Copyright 2012-2021, Connect2id Ltd and contributors.
->>>>>>> b5eb7d7d
  *
  * Licensed under the Apache License, Version 2.0 (the "License"); you may not use
  * this file except in compliance with the License. You may obtain a copy of the
@@ -84,7 +80,6 @@
  *     <li>{@link com.nimbusds.jose.EncryptionMethod#A256GCM}
  *     <li>{@link com.nimbusds.jose.EncryptionMethod#A128CBC_HS256_DEPRECATED}
  *     <li>{@link com.nimbusds.jose.EncryptionMethod#A256CBC_HS512_DEPRECATED}
- *     <li>{@link com.nimbusds.jose.EncryptionMethod#XC20P}
  * </ul>
  *
  * <p>Supports the following content encryption algorithms for Key wrapping mode:
@@ -102,136 +97,6 @@
 public class ECDH1PUX25519Encrypter extends ECDH1PUCryptoProvider implements JWEEncrypter {
 
 
-<<<<<<< HEAD
-	/**
-	 * The public key.
-	 */
-	private final OctetKeyPair publicKey;
-
-	/**
-	 * The private key.
-	 */
-	private final OctetKeyPair privateKey;
-
-	/**
-	 * The externally supplied AES content encryption key (CEK) to use,
-	 * {@code null} to generate a CEK for each JWE.
-	 */
-	private final SecretKey contentEncryptionKey;
-
-	/**
-	 * Creates a new Curve25519 Elliptic Curve Diffie-Hellman encrypter.
-	 *
-	 * @param privateKey The private key. Must not be {@code null}.
-	 * @param publicKey The public key. Must not be {@code null}.
-	 *
-	 * @throws JOSEException If the key subtype is not supported.
-	 */
-	public ECDH1PUX25519Encrypter(final OctetKeyPair privateKey, final OctetKeyPair publicKey)
-			throws JOSEException {
-
-		this(privateKey, publicKey, null);
-	}
-
-	/**
-	 * Creates a new Curve25519 Elliptic Curve Diffie-Hellman encrypter.
-	 *
-	 * @param privateKey The private key. Must not be {@code null}.
-	 * @param publicKey The public key. Must not be {@code null}.
-	 * @param contentEncryptionKey The content encryption key (CEK) to use.
-	 *                             If specified its algorithm must be "AES"
-	 *                             and its length must match the expected
-	 *                             for the JWE encryption method ("enc").
-	 *                             If {@code null} a CEK will be generated
-	 *                             for each JWE.
-	 *
-	 * @throws JOSEException If the key subtype is not supported.
-	 */
-	public ECDH1PUX25519Encrypter(final OctetKeyPair privateKey,
-								  final OctetKeyPair publicKey,
-								  final SecretKey contentEncryptionKey
-								  )
-			throws JOSEException {
-
-		super(publicKey.getCurve());
-
-		this.publicKey = publicKey;
-		this.privateKey = privateKey;
-
-		if (contentEncryptionKey != null && (contentEncryptionKey.getAlgorithm() == null || !contentEncryptionKey.getAlgorithm().equals("AES")))
-			throw new IllegalArgumentException("The algorithm of the content encryption key (CEK) must be AES");
-
-		this.contentEncryptionKey = contentEncryptionKey;
-	}
-
-	@Override
-	public Set<Curve> supportedEllipticCurves() {
-
-		return Collections.singleton(Curve.X25519);
-	}
-
-
-	/**
-	 * Returns the public key.
-	 *
-	 * @return The public key.
-	 */
-	public OctetKeyPair getPublicKey() {
-
-		return publicKey;
-	}
-
-	/**
-	 * Returns the private key.
-	 *
-	 * @return The private key.
-	 */
-	public OctetKeyPair getPrivateKey() {
-
-		return privateKey;
-	}
-
-	@Override
-	public JWECryptoParts encrypt(final JWEHeader header, final byte[] clearText)
-			throws JOSEException {
-
-		ECDH1PU.validateSameCurve(privateKey, publicKey);
-
-		// Generate ephemeral X25519 key pair
-		final byte[] ephemeralPrivateKeyBytes = X25519.generatePrivateKey();
-		final byte[] ephemeralPublicKeyBytes;
-		try {
-			ephemeralPublicKeyBytes = X25519.publicFromPrivate(ephemeralPrivateKeyBytes);
-
-		} catch (InvalidKeyException e) {
-			// Should never happen since we just generated this private key
-			throw new JOSEException(e.getMessage(), e);
-		}
-
-		final OctetKeyPair ephemeralPrivateKey =
-				new OctetKeyPair.Builder(getCurve(), Base64URL.encode(ephemeralPublicKeyBytes)).
-						d(Base64URL.encode(ephemeralPrivateKeyBytes)).
-						build();
-		final OctetKeyPair ephemeralPublicKey = ephemeralPrivateKey.toPublicJWK();
-
-		// Add the ephemeral public EC key to the header
-		JWEHeader updatedHeader = new JWEHeader.Builder(header).
-				ephemeralPublicKey(ephemeralPublicKey).
-				build();
-
-		SecretKey Ze = ECDH.deriveSharedSecret(
-				publicKey,
-				ephemeralPrivateKey);
-
-		SecretKey Zs = ECDH.deriveSharedSecret(
-				publicKey,
-				privateKey);
-
-		SecretKey Z = ECDH1PU.deriveZ(Ze, Zs);
-
-		return encryptWithZ(updatedHeader, Z, clearText, contentEncryptionKey);
-	}
-=======
     /**
      * The public key.
      */
@@ -346,5 +211,4 @@
 
         return encryptWithZ(updatedHeader, Z, clearText, contentEncryptionKey);
     }
->>>>>>> b5eb7d7d
 }