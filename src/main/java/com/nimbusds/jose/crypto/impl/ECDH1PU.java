--- conflicted
+++ resolved
@@ -279,7 +279,6 @@
 
 
     /**
-<<<<<<< HEAD
      * Derives a shared secret (also called 'Z') for sender where Z is the
      * concatenation of Ze and Zs. Where Ze is shared secret from applying
      * the ECDH primitive to the sender's ephemeral private key and the recipient's
@@ -427,10 +426,7 @@
     }
 
     /**
-     * Check private key and public key are from the same curve
-=======
      * Ensures the private key and public key are from the same curve.
->>>>>>> 6446092b
      *
      * @param privateKey EC private key. Must not be {@code null}.
      * @param publicKey  EC public key. Must not be {@code null}.
@@ -439,7 +435,7 @@
      */
     public static void validateSameCurve(final ECPrivateKey privateKey, final ECPublicKey publicKey)
             throws JOSEException{
-        
+
         Objects.requireNonNull(privateKey, "The parameter \"privateKey\" must not be null");
         Objects.requireNonNull(publicKey, "The parameter \"publicKey\" must not be null");
 
@@ -462,7 +458,7 @@
      */
     public static void validateSameCurve(final OctetKeyPair privateKey, final OctetKeyPair publicKey)
             throws JOSEException {
-        
+
         Objects.requireNonNull(privateKey, "The parameter \"privateKey\" must not be null");
         Objects.requireNonNull(publicKey, "The parameter \"publicKey\" must not be null");
 
