--- conflicted
+++ resolved
@@ -61,16 +61,9 @@
  *     <li>{@link com.nimbusds.jose.EncryptionMethod#A256GCM}
  *     <li>{@link com.nimbusds.jose.EncryptionMethod#A128CBC_HS256_DEPRECATED}
  *     <li>{@link com.nimbusds.jose.EncryptionMethod#A256CBC_HS512_DEPRECATED}
-<<<<<<< HEAD
- *     <li>{@link com.nimbusds.jose.EncryptionMethod#XC20P}
- * </ul>
- *
- * <p>Supports the following content encryption algorithms for Direct Key wrapping mode:
-=======
  * </ul>
  *
  * <p>Supports the following content encryption algorithms for Key wrapping mode:
->>>>>>> b5eb7d7d
  *
  * <ul>
  *     <li>{@link com.nimbusds.jose.EncryptionMethod#A128CBC_HS256}
@@ -139,141 +132,6 @@
                 definedCurve, supportedEllipticCurves()));
         }
 
-<<<<<<< HEAD
-		concatKDF = new ConcatKDF("SHA-256");
-	}
-
-
-	/**
-	 * Returns the Concatenation Key Derivation Function (KDF).
-	 *
-	 * @return The concat KDF.
-	 */
-	protected ConcatKDF getConcatKDF() {
-
-		return concatKDF;
-	}
-
-
-	/**
-	 * Returns the names of the supported elliptic curves. These correspond
-	 * to the {@code crv} EC JWK parameter.
-	 *
-	 * @return The supported elliptic curves.
-	 */
-	public abstract Set<Curve> supportedEllipticCurves();
-
-
-	/**
-	 * Returns the elliptic curve of the key (JWK designation).
-	 *
-	 * @return The elliptic curve.
-	 */
-	public Curve getCurve() {
-
-		return curve;
-	}
-
-	/**
-	 * Encrypts the specified plaintext using the specified shared secret
-	 * ("Z") and, if provided, the content encryption key (CEK).
-	 */
-	protected JWECryptoParts encryptWithZ(final JWEHeader header,
-					      final SecretKey Z,
-					      final byte[] clearText,
-					      final SecretKey contentEncryptionKey)
-		throws JOSEException {
-
-		final JWEAlgorithm alg = header.getAlgorithm();
-		final ECDH.AlgorithmMode algMode = ECDH1PU.resolveAlgorithmMode(alg);
-		final EncryptionMethod enc = header.getEncryptionMethod();
-
-		final SecretKey cek;
-		final Base64URL encryptedKey; // The CEK encrypted (second JWE part)
-
-		if (algMode.equals(ECDH.AlgorithmMode.DIRECT)) {
-
-			// Derive shared key via concat KDF
-			getConcatKDF().getJCAContext().setProvider(getJCAContext().getMACProvider()); // update before concat
-			cek = ECDH1PU.deriveSharedKey(header, Z, getConcatKDF());
-
-			return ContentCryptoProvider.encrypt(header, clearText, cek, null, getJCAContext());
-		}
-
-		if (algMode.equals(ECDH.AlgorithmMode.KW)) {
-
-			// Key wrapping mode supports only AES_CBC_HMAC_SHA2
-			// See https://datatracker.ietf.org/doc/html/draft-madden-jose-ecdh-1pu-04#section-2.1
-			if (!EncryptionMethod.Family.AES_CBC_HMAC_SHA.contains(enc)) {
-				throw new JOSEException(AlgorithmSupportMessage.unsupportedEncryptionMethod(
-						header.getEncryptionMethod(),
-						EncryptionMethod.Family.AES_CBC_HMAC_SHA));
-			}
-
-			if (contentEncryptionKey != null) { // Use externally supplied CEK
-				cek = contentEncryptionKey;
-			} else { // Generate the CEK according to the enc method
-				cek = ContentCryptoProvider.generateCEK(enc, getJCAContext().getSecureRandom());
-			}
-
-			JWECryptoParts encrypted = ContentCryptoProvider.encrypt(header, clearText, cek, null, getJCAContext());
-
-			SecretKey sharedKey = ECDH1PU.deriveSharedKey(header, Z, encrypted.getAuthenticationTag(), getConcatKDF());
-			encryptedKey = Base64URL.encode(AESKW.wrapCEK(cek, sharedKey, getJCAContext().getKeyEncryptionProvider()));
-
-			return new JWECryptoParts(
-					header,
-					encryptedKey,
-					encrypted.getInitializationVector(),
-					encrypted.getCipherText(),
-					encrypted.getAuthenticationTag()
-			);
-		}
-
-		throw new JOSEException("Unexpected JWE ECDH algorithm mode: " + algMode);
-	}
-
-	/**
-	 * Decrypts the encrypted JWE parts using the specified shared secret ("Z").
-	 */
-	protected byte[] decryptWithZ(final JWEHeader header,
-				      final SecretKey Z,
-				      final Base64URL encryptedKey,
-				      final Base64URL iv,
-				      final Base64URL cipherText,
-				      final Base64URL authTag)
-		throws JOSEException {
-
-		final JWEAlgorithm alg = header.getAlgorithm();
-		final ECDH.AlgorithmMode algMode = ECDH1PU.resolveAlgorithmMode(alg);
-
-		// Derive shared key via concat KDF
-		getConcatKDF().getJCAContext().setProvider(getJCAContext().getMACProvider()); // update before concat
-
-		JWEHeader updatedHeader = new JWEHeader.Builder(header).
-				iv(iv).
-				authTag(authTag).
-				build();
-
-		final SecretKey cek;
-
-		if (algMode.equals(ECDH.AlgorithmMode.DIRECT)) {
-			cek = ECDH1PU.deriveSharedKey(updatedHeader, Z, getConcatKDF());
-		} else if (algMode.equals(ECDH.AlgorithmMode.KW)) {
-			if (encryptedKey == null) {
-				throw new JOSEException("Missing JWE encrypted key");
-			}
-
-			SecretKey sharedKey = ECDH1PU.deriveSharedKey(updatedHeader, Z, authTag, getConcatKDF());
-			cek = AESKW.unwrapCEK(sharedKey, encryptedKey.decode(), getJCAContext().getKeyEncryptionProvider());
-		} else {
-			throw new JOSEException("Unexpected JWE ECDH algorithm mode: " + algMode);
-		}
-
-		return ContentCryptoProvider.decrypt(header, encryptedKey, iv, cipherText, authTag, cek, getJCAContext());
-	}
-
-=======
         this.curve = curve;
 
         concatKDF = new ConcatKDF("SHA-256");
@@ -412,5 +270,4 @@
         return ContentCryptoProvider.decrypt(header, null, iv, cipherText, authTag, cek, getJCAContext());
     }
 
->>>>>>> b5eb7d7d
 }