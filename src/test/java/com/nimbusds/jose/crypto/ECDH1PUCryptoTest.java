--- conflicted
+++ resolved
@@ -45,10 +45,6 @@
  */
 public class ECDH1PUCryptoTest extends TestCase {
 
-<<<<<<< HEAD
-	private static ECKey generateECJWK(final Curve curve)
-			throws Exception {
-=======
     private static ECKey generateECJWK(final Curve curve)
             throws Exception {
 
@@ -198,7 +194,6 @@
 
             String jwe = jweObject.serialize();
             jweObject = JWEObject.parse(jwe);
->>>>>>> b5eb7d7d
 
             ECDH1PUDecrypter decrypter = new ECDH1PUDecrypter(bobKey.toECPrivateKey(), aliceKey.toECPublicKey());
             decrypter.getJCAContext().setContentEncryptionProvider(BouncyCastleProviderSingleton.getInstance());
@@ -208,324 +203,6 @@
         }
     }
 
-<<<<<<< HEAD
-		return new ECKey.Builder(curve, (ECPublicKey)keyPair.getPublic()).
-				privateKey((ECPrivateKey) keyPair.getPrivate()).
-				build();
-	}
-
-	private static class CycleTest {
-		public Curve curve;
-		public JWEAlgorithm algorithm;
-		public EncryptionMethod encryptionMethod;
-
-		public CycleTest(JWEAlgorithm algorithm, Curve curve, EncryptionMethod encryptionMethod) {
-			this.curve = curve;
-			this.algorithm = algorithm;
-			this.encryptionMethod = encryptionMethod;
-		}
-	}
-
-	private static final CycleTest[] allowedCycles = new CycleTest[] {
-			new CycleTest(JWEAlgorithm.ECDH_1PU, Curve.P_256, EncryptionMethod.A128CBC_HS256),
-			new CycleTest(JWEAlgorithm.ECDH_1PU, Curve.P_256, EncryptionMethod.A192CBC_HS384),
-			new CycleTest(JWEAlgorithm.ECDH_1PU, Curve.P_256, EncryptionMethod.A256CBC_HS512),
-			new CycleTest(JWEAlgorithm.ECDH_1PU, Curve.P_256, EncryptionMethod.A128GCM),
-			new CycleTest(JWEAlgorithm.ECDH_1PU, Curve.P_256, EncryptionMethod.A192GCM),
-			new CycleTest(JWEAlgorithm.ECDH_1PU, Curve.P_256, EncryptionMethod.A256GCM),
-			new CycleTest(JWEAlgorithm.ECDH_1PU, Curve.P_256, EncryptionMethod.XC20P),
-
-			new CycleTest(JWEAlgorithm.ECDH_1PU, Curve.P_384, EncryptionMethod.A128CBC_HS256),
-			new CycleTest(JWEAlgorithm.ECDH_1PU, Curve.P_384, EncryptionMethod.A192CBC_HS384),
-			new CycleTest(JWEAlgorithm.ECDH_1PU, Curve.P_384, EncryptionMethod.A256CBC_HS512),
-			new CycleTest(JWEAlgorithm.ECDH_1PU, Curve.P_384, EncryptionMethod.A128GCM),
-			new CycleTest(JWEAlgorithm.ECDH_1PU, Curve.P_384, EncryptionMethod.A192GCM),
-			new CycleTest(JWEAlgorithm.ECDH_1PU, Curve.P_384, EncryptionMethod.A256GCM),
-			new CycleTest(JWEAlgorithm.ECDH_1PU, Curve.P_384, EncryptionMethod.XC20P),
-
-			new CycleTest(JWEAlgorithm.ECDH_1PU, Curve.P_521, EncryptionMethod.A128CBC_HS256),
-			new CycleTest(JWEAlgorithm.ECDH_1PU, Curve.P_521, EncryptionMethod.A192CBC_HS384),
-			new CycleTest(JWEAlgorithm.ECDH_1PU, Curve.P_521, EncryptionMethod.A256CBC_HS512),
-			new CycleTest(JWEAlgorithm.ECDH_1PU, Curve.P_521, EncryptionMethod.A128GCM),
-			new CycleTest(JWEAlgorithm.ECDH_1PU, Curve.P_521, EncryptionMethod.A192GCM),
-			new CycleTest(JWEAlgorithm.ECDH_1PU, Curve.P_521, EncryptionMethod.A256GCM),
-			new CycleTest(JWEAlgorithm.ECDH_1PU, Curve.P_521, EncryptionMethod.XC20P),
-
-			new CycleTest(JWEAlgorithm.ECDH_1PU_A128KW, Curve.P_256, EncryptionMethod.A128CBC_HS256),
-			new CycleTest(JWEAlgorithm.ECDH_1PU_A128KW, Curve.P_256, EncryptionMethod.A192CBC_HS384),
-			new CycleTest(JWEAlgorithm.ECDH_1PU_A128KW, Curve.P_256, EncryptionMethod.A256CBC_HS512),
-
-			new CycleTest(JWEAlgorithm.ECDH_1PU_A128KW, Curve.P_384, EncryptionMethod.A128CBC_HS256),
-			new CycleTest(JWEAlgorithm.ECDH_1PU_A128KW, Curve.P_384, EncryptionMethod.A192CBC_HS384),
-			new CycleTest(JWEAlgorithm.ECDH_1PU_A128KW, Curve.P_384, EncryptionMethod.A256CBC_HS512),
-
-			new CycleTest(JWEAlgorithm.ECDH_1PU_A128KW, Curve.P_521, EncryptionMethod.A128CBC_HS256),
-			new CycleTest(JWEAlgorithm.ECDH_1PU_A128KW, Curve.P_521, EncryptionMethod.A192CBC_HS384),
-			new CycleTest(JWEAlgorithm.ECDH_1PU_A128KW, Curve.P_521, EncryptionMethod.A256CBC_HS512),
-
-			new CycleTest(JWEAlgorithm.ECDH_1PU_A192KW, Curve.P_256, EncryptionMethod.A128CBC_HS256),
-			new CycleTest(JWEAlgorithm.ECDH_1PU_A192KW, Curve.P_256, EncryptionMethod.A192CBC_HS384),
-			new CycleTest(JWEAlgorithm.ECDH_1PU_A192KW, Curve.P_256, EncryptionMethod.A256CBC_HS512),
-
-			new CycleTest(JWEAlgorithm.ECDH_1PU_A192KW, Curve.P_384, EncryptionMethod.A128CBC_HS256),
-			new CycleTest(JWEAlgorithm.ECDH_1PU_A192KW, Curve.P_384, EncryptionMethod.A192CBC_HS384),
-			new CycleTest(JWEAlgorithm.ECDH_1PU_A192KW, Curve.P_384, EncryptionMethod.A256CBC_HS512),
-
-			new CycleTest(JWEAlgorithm.ECDH_1PU_A192KW, Curve.P_521, EncryptionMethod.A128CBC_HS256),
-			new CycleTest(JWEAlgorithm.ECDH_1PU_A192KW, Curve.P_521, EncryptionMethod.A192CBC_HS384),
-			new CycleTest(JWEAlgorithm.ECDH_1PU_A192KW, Curve.P_521, EncryptionMethod.A256CBC_HS512),
-
-			new CycleTest(JWEAlgorithm.ECDH_1PU_A256KW, Curve.P_256, EncryptionMethod.A128CBC_HS256),
-			new CycleTest(JWEAlgorithm.ECDH_1PU_A256KW, Curve.P_256, EncryptionMethod.A192CBC_HS384),
-			new CycleTest(JWEAlgorithm.ECDH_1PU_A256KW, Curve.P_256, EncryptionMethod.A256CBC_HS512),
-
-			new CycleTest(JWEAlgorithm.ECDH_1PU_A256KW, Curve.P_384, EncryptionMethod.A128CBC_HS256),
-			new CycleTest(JWEAlgorithm.ECDH_1PU_A256KW, Curve.P_384, EncryptionMethod.A192CBC_HS384),
-			new CycleTest(JWEAlgorithm.ECDH_1PU_A256KW, Curve.P_384, EncryptionMethod.A256CBC_HS512),
-
-			new CycleTest(JWEAlgorithm.ECDH_1PU_A256KW, Curve.P_521, EncryptionMethod.A128CBC_HS256),
-			new CycleTest(JWEAlgorithm.ECDH_1PU_A256KW, Curve.P_521, EncryptionMethod.A192CBC_HS384),
-			new CycleTest(JWEAlgorithm.ECDH_1PU_A256KW, Curve.P_521, EncryptionMethod.A256CBC_HS512),
-	};
-
-	private static final CycleTest[] forbiddenCycles = new CycleTest[] {
-			new CycleTest(JWEAlgorithm.ECDH_1PU_A128KW, Curve.P_256, EncryptionMethod.A128GCM),
-			new CycleTest(JWEAlgorithm.ECDH_1PU_A128KW, Curve.P_256, EncryptionMethod.A192GCM),
-			new CycleTest(JWEAlgorithm.ECDH_1PU_A128KW, Curve.P_384, EncryptionMethod.A256GCM),
-			new CycleTest(JWEAlgorithm.ECDH_1PU_A128KW, Curve.P_384, EncryptionMethod.XC20P),
-
-			new CycleTest(JWEAlgorithm.ECDH_1PU_A128KW, Curve.P_384, EncryptionMethod.A128GCM),
-			new CycleTest(JWEAlgorithm.ECDH_1PU_A128KW, Curve.P_384, EncryptionMethod.A192GCM),
-			new CycleTest(JWEAlgorithm.ECDH_1PU_A128KW, Curve.P_384, EncryptionMethod.A256GCM),
-			new CycleTest(JWEAlgorithm.ECDH_1PU_A128KW, Curve.P_384, EncryptionMethod.XC20P),
-
-			new CycleTest(JWEAlgorithm.ECDH_1PU_A128KW, Curve.P_521, EncryptionMethod.A128GCM),
-			new CycleTest(JWEAlgorithm.ECDH_1PU_A128KW, Curve.P_521, EncryptionMethod.A192GCM),
-			new CycleTest(JWEAlgorithm.ECDH_1PU_A128KW, Curve.P_521, EncryptionMethod.A256GCM),
-			new CycleTest(JWEAlgorithm.ECDH_1PU_A128KW, Curve.P_521, EncryptionMethod.XC20P),
-
-			new CycleTest(JWEAlgorithm.ECDH_1PU_A192KW, Curve.P_256, EncryptionMethod.A128GCM),
-			new CycleTest(JWEAlgorithm.ECDH_1PU_A192KW, Curve.P_256, EncryptionMethod.A192GCM),
-			new CycleTest(JWEAlgorithm.ECDH_1PU_A192KW, Curve.P_256, EncryptionMethod.A256GCM),
-			new CycleTest(JWEAlgorithm.ECDH_1PU_A192KW, Curve.P_256, EncryptionMethod.XC20P),
-
-			new CycleTest(JWEAlgorithm.ECDH_1PU_A192KW, Curve.P_384, EncryptionMethod.A128GCM),
-			new CycleTest(JWEAlgorithm.ECDH_1PU_A192KW, Curve.P_384, EncryptionMethod.A192GCM),
-			new CycleTest(JWEAlgorithm.ECDH_1PU_A192KW, Curve.P_384, EncryptionMethod.A256GCM),
-			new CycleTest(JWEAlgorithm.ECDH_1PU_A192KW, Curve.P_384, EncryptionMethod.XC20P),
-
-			new CycleTest(JWEAlgorithm.ECDH_1PU_A192KW, Curve.P_521, EncryptionMethod.A128GCM),
-			new CycleTest(JWEAlgorithm.ECDH_1PU_A192KW, Curve.P_521, EncryptionMethod.A192GCM),
-			new CycleTest(JWEAlgorithm.ECDH_1PU_A192KW, Curve.P_521, EncryptionMethod.A256GCM),
-			new CycleTest(JWEAlgorithm.ECDH_1PU_A192KW, Curve.P_521, EncryptionMethod.XC20P),
-
-			new CycleTest(JWEAlgorithm.ECDH_1PU_A256KW, Curve.P_256, EncryptionMethod.A128GCM),
-			new CycleTest(JWEAlgorithm.ECDH_1PU_A256KW, Curve.P_256, EncryptionMethod.A192GCM),
-			new CycleTest(JWEAlgorithm.ECDH_1PU_A256KW, Curve.P_256, EncryptionMethod.A256GCM),
-			new CycleTest(JWEAlgorithm.ECDH_1PU_A256KW, Curve.P_256, EncryptionMethod.XC20P),
-
-			new CycleTest(JWEAlgorithm.ECDH_1PU_A256KW, Curve.P_384, EncryptionMethod.A128GCM),
-			new CycleTest(JWEAlgorithm.ECDH_1PU_A256KW, Curve.P_384, EncryptionMethod.A192GCM),
-			new CycleTest(JWEAlgorithm.ECDH_1PU_A256KW, Curve.P_384, EncryptionMethod.A256GCM),
-			new CycleTest(JWEAlgorithm.ECDH_1PU_A256KW, Curve.P_384, EncryptionMethod.XC20P),
-
-			new CycleTest(JWEAlgorithm.ECDH_1PU_A256KW, Curve.P_521, EncryptionMethod.A128GCM),
-			new CycleTest(JWEAlgorithm.ECDH_1PU_A256KW, Curve.P_521, EncryptionMethod.A192GCM),
-			new CycleTest(JWEAlgorithm.ECDH_1PU_A256KW, Curve.P_521, EncryptionMethod.A256GCM),
-			new CycleTest(JWEAlgorithm.ECDH_1PU_A256KW, Curve.P_521, EncryptionMethod.XC20P),
-	};
-
-	public void testCycle() throws Exception {
-		Payload payload = new Payload("Hello world!");
-
-		for (CycleTest cycle : allowedCycles) {
-			ECKey aliceKey = generateECJWK(cycle.curve);
-			ECKey bobKey = generateECJWK(cycle.curve);
-
-			JWEHeader header = new JWEHeader.Builder(cycle.algorithm, cycle.encryptionMethod).
-					agreementPartyUInfo(Base64URL.encode("Alice")).
-					agreementPartyVInfo(Base64URL.encode("Bob")).
-					build();
-
-			JWEObject jweObject = new JWEObject(header, payload);
-
-			ECDH1PUEncrypter encrypter = new ECDH1PUEncrypter(aliceKey.toECPrivateKey(), bobKey.toECPublicKey());
-			encrypter.getJCAContext().setContentEncryptionProvider(BouncyCastleProviderSingleton.getInstance());
-			jweObject.encrypt(encrypter);
-
-			ECKey epk = (ECKey) jweObject.getHeader().getEphemeralPublicKey();
-			assertEquals(cycle.curve, epk.getCurve());
-			assertNotNull(epk.getX());
-			assertNotNull(epk.getY());
-			assertNull(epk.getD());
-
-			String jwe = jweObject.serialize();
-			jweObject = JWEObject.parse(jwe);
-
-			ECDH1PUDecrypter decrypter = new ECDH1PUDecrypter(bobKey.toECPrivateKey(), aliceKey.toECPublicKey());
-			decrypter.getJCAContext().setContentEncryptionProvider(BouncyCastleProviderSingleton.getInstance());
-			jweObject.decrypt(decrypter);
-
-			assertEquals(payload.toString(), jweObject.getPayload().toString());
-		}
-	}
-
-	public void testCycle_isForbidden() throws Exception {
-		Payload payload = new Payload("Hello world!");
-
-		for (CycleTest cycle : forbiddenCycles) {
-			ECKey aliceKey = generateECJWK(cycle.curve);
-			ECKey bobKey = generateECJWK(cycle.curve);
-
-			JWEHeader header = new JWEHeader.Builder(cycle.algorithm, cycle.encryptionMethod).
-					agreementPartyUInfo(Base64URL.encode("Alice")).
-					agreementPartyVInfo(Base64URL.encode("Bob")).
-					build();
-
-			JWEObject jweObject = new JWEObject(header, payload);
-
-			try {
-				ECDH1PUEncrypter encrypter = new ECDH1PUEncrypter(aliceKey.toECPrivateKey(), bobKey.toECPublicKey());
-				encrypter.getJCAContext().setContentEncryptionProvider(BouncyCastleProviderSingleton.getInstance());
-				jweObject.encrypt(encrypter);
-				fail();
-			} catch (JOSEException e) {
-				String expectedMessage = String.format("Unsupported JWE encryption method %s, " +
-								"must be A128CBC-HS256, A192CBC-HS384 or A256CBC-HS512",
-						cycle.encryptionMethod.getName());
-				assertEquals(expectedMessage, e.getMessage());
-			}
-		}
-	}
-
-	public void testCycle_WithCekSpecified() throws Exception {
-		Payload payload = new Payload("Hello world!");
-
-		for (CycleTest cycle : allowedCycles) {
-			if (cycle.encryptionMethod.cekBitLength() == 0)
-				continue;
-
-			SecretKey cek = ContentCryptoProvider.generateCEK(cycle.encryptionMethod, new SecureRandom());
-
-			ECKey aliceKey = generateECJWK(cycle.curve);
-			ECKey bobKey = generateECJWK(cycle.curve);
-
-			JWEHeader header = new JWEHeader.Builder(cycle.algorithm, cycle.encryptionMethod).
-					agreementPartyUInfo(Base64URL.encode("Alice")).
-					agreementPartyVInfo(Base64URL.encode("Bob")).
-					build();
-
-			JWEObject jweObject = new JWEObject(header, payload);
-
-			ECDH1PUEncrypter encrypter = new ECDH1PUEncrypter(aliceKey.toECPrivateKey(), bobKey.toECPublicKey(), cek);
-			encrypter.getJCAContext().setContentEncryptionProvider(BouncyCastleProviderSingleton.getInstance());
-			jweObject.encrypt(encrypter);
-
-			ECKey epk = (ECKey) jweObject.getHeader().getEphemeralPublicKey();
-			assertEquals(cycle.curve, epk.getCurve());
-			assertNotNull(epk.getX());
-			assertNotNull(epk.getY());
-			assertNull(epk.getD());
-
-			String jwe = jweObject.serialize();
-			jweObject = JWEObject.parse(jwe);
-
-			ECDH1PUDecrypter decrypter = new ECDH1PUDecrypter(bobKey.toECPrivateKey(), aliceKey.toECPublicKey());
-			decrypter.getJCAContext().setContentEncryptionProvider(BouncyCastleProviderSingleton.getInstance());
-			jweObject.decrypt(decrypter);
-
-			assertEquals(payload.toString(), jweObject.getPayload().toString());
-		}
-	}
-
-	public void testCritParamDeferral()
-		throws Exception {
-
-		ECKey aliceKey = generateECJWK(Curve.P_256);
-		ECKey bobKey = generateECJWK(Curve.P_256);
-
-		JWEHeader header = new JWEHeader.Builder(JWEAlgorithm.ECDH_1PU, EncryptionMethod.A128CBC_HS256).
-			customParam("exp", "2014-04-24").
-			criticalParams(new HashSet<>(Collections.singletonList("exp"))).
-			build();
-
-		JWEObject jweObject = new JWEObject(header, new Payload("Hello world!"));
-		jweObject.encrypt(new ECDH1PUEncrypter(aliceKey.toECPrivateKey(), bobKey.toECPublicKey()));
-
-		jweObject = JWEObject.parse(jweObject.serialize());
-
-		jweObject.decrypt(new ECDH1PUDecrypter(
-				bobKey.toECPrivateKey(),
-				aliceKey.toECPublicKey(),
-				new HashSet<>(Collections.singletonList("exp"))));
-
-		assertEquals("Hello world!", jweObject.getPayload().toString());
-	}
-
-
-	public void testCritParamReject()
-		throws Exception {
-
-		ECKey aliceKey = generateECJWK(Curve.P_256);
-		ECKey bobKey = generateECJWK(Curve.P_256);
-
-		JWEHeader header = new JWEHeader.Builder(JWEAlgorithm.ECDH_1PU, EncryptionMethod.A128CBC_HS256).
-			customParam("exp", "2014-04-24").
-			criticalParams(new HashSet<>(Collections.singletonList("exp"))).
-			build();
-
-		JWEObject jweObject = new JWEObject(header, new Payload("Hello world!"));
-		jweObject.encrypt(new ECDH1PUEncrypter(aliceKey.toECPrivateKey(), bobKey.toECPublicKey()));
-
-		jweObject = JWEObject.parse(jweObject.serialize());
-
-		try {
-			jweObject.decrypt(new ECDH1PUDecrypter(bobKey.toECPrivateKey(), aliceKey.toECPublicKey()));
-			fail();
-		} catch (JOSEException e) {
-			// ok
-			assertEquals("Unsupported critical header parameter(s)", e.getMessage());
-		}
-	}
-
-	public void testCurveNotMatch() throws Exception {
-		ECKey aliceKey = generateECJWK(Curve.P_256);
-		ECKey bobKey = generateECJWK(Curve.P_521);
-		ECKey correctBobKey = generateECJWK(Curve.P_256);
-
-		JWEHeader header = new JWEHeader.Builder(JWEAlgorithm.ECDH_1PU_A128KW, EncryptionMethod.A256CBC_HS512).
-				agreementPartyUInfo(Base64URL.encode("Alice")).
-				agreementPartyVInfo(Base64URL.encode("Bob")).
-				build();
-
-		JWEObject jweObject = new JWEObject(header, new Payload("Hello, world"));
-
-		try {
-
-			ECDH1PUEncrypter encrypter = new ECDH1PUEncrypter(aliceKey.toECPrivateKey(), bobKey.toECPublicKey());
-			encrypter.getJCAContext().setContentEncryptionProvider(BouncyCastleProviderSingleton.getInstance());
-			jweObject.encrypt(encrypter);
-
-			fail();
-		} catch (JOSEException e) {
-			assertEquals("Curve of public key does not match curve of private key", e.getMessage());
-		}
-
-		try {
-			ECDH1PUEncrypter encrypter = new ECDH1PUEncrypter(aliceKey.toECPrivateKey(), correctBobKey.toECPublicKey());
-			encrypter.getJCAContext().setContentEncryptionProvider(BouncyCastleProviderSingleton.getInstance());
-			jweObject.encrypt(encrypter);
-
-			ECDH1PUDecrypter decrypter = new ECDH1PUDecrypter(bobKey.toECPrivateKey(), aliceKey.toECPublicKey());
-			decrypter.getJCAContext().setContentEncryptionProvider(BouncyCastleProviderSingleton.getInstance());
-			jweObject.decrypt(decrypter);
-
-			fail();
-		} catch (JOSEException e) {
-			assertEquals("Curve of public key does not match curve of private key", e.getMessage());
-		}
-	}
-=======
     public void testCycle_isForbidden() throws Exception {
         Payload payload = new Payload("Hello world!");
 
@@ -681,5 +358,4 @@
             assertEquals("Curve of public key does not match curve of private key", e.getMessage());
         }
     }
->>>>>>> b5eb7d7d
 }