/*
 * nimbus-jose-jwt
 *
 * Copyright 2012-2016, Connect2id Ltd.
 *
 * Licensed under the Apache License, Version 2.0 (the "License"); you may not use
 * this file except in compliance with the License. You may obtain a copy of the
 * License at
 *
 *    http://www.apache.org/licenses/LICENSE-2.0
 *
 * Unless required by applicable law or agreed to in writing, software distributed
 * under the License is distributed on an "AS IS" BASIS, WITHOUT WARRANTIES OR
 * CONDITIONS OF ANY KIND, either express or implied. See the License for the
 * specific language governing permissions and limitations under the License.
 */

package com.nimbusds.jose.util;


import java.io.IOException;
import java.net.InetSocketAddress;
import java.net.Proxy;
import java.net.ServerSocket;
import java.net.URL;
<<<<<<< HEAD
import java.util.Arrays;
import java.util.HashMap;
import java.util.List;
=======
>>>>>>> 08dfa50a
import java.util.Map;
import java.util.concurrent.TimeUnit;

import static net.jadler.Jadler.*;
import static org.hamcrest.Matchers.equalTo;
import static org.junit.Assert.*;

import org.junit.After;
import org.junit.Before;
import org.junit.Test;


/**
 * Tests the default resource retriever.
 */
public class DefaultResourceRetrieverTest {
	

	@Test
	public void testDefaultSettings() {

		DefaultResourceRetriever resourceRetriever = new DefaultResourceRetriever();
		assertEquals(0, resourceRetriever.getConnectTimeout());
		assertEquals(0, resourceRetriever.getReadTimeout());
		assertEquals(0, resourceRetriever.getSizeLimit());
		assertTrue(resourceRetriever.disconnectsAfterUse());
		assertNull(resourceRetriever.getProxy());
	}


	@Test
	public void testSetters() {

		DefaultResourceRetriever resourceRetriever = new DefaultResourceRetriever();
		assertEquals(0, resourceRetriever.getConnectTimeout());
		assertEquals(0, resourceRetriever.getReadTimeout());
		assertEquals(0, resourceRetriever.getSizeLimit());

		resourceRetriever.setConnectTimeout(100);
		assertEquals(100, resourceRetriever.getConnectTimeout());

		resourceRetriever.setReadTimeout(200);
		assertEquals(200, resourceRetriever.getReadTimeout());

		resourceRetriever.setSizeLimit(300);
		assertEquals(300, resourceRetriever.getSizeLimit());
		
		resourceRetriever.setDisconnectsAfterUse(false);
		assertFalse(resourceRetriever.disconnectsAfterUse());

		resourceRetriever.setProxy(Proxy.NO_PROXY);
		assertEquals(Proxy.NO_PROXY, resourceRetriever.getProxy());
	}


	@Test
	public void testTimeoutConstructor() {

		DefaultResourceRetriever resourceRetriever = new DefaultResourceRetriever(100, 200);
		assertEquals(100, resourceRetriever.getConnectTimeout());
		assertEquals(200, resourceRetriever.getReadTimeout());
		assertEquals(0, resourceRetriever.getSizeLimit());
		assertTrue(resourceRetriever.disconnectsAfterUse());
	}


	@Test
	public void testTimeoutConstructorAndSizeLimitConstructor() {

		DefaultResourceRetriever resourceRetriever = new DefaultResourceRetriever(100, 200, 300);
		assertEquals(100, resourceRetriever.getConnectTimeout());
		assertEquals(200, resourceRetriever.getReadTimeout());
		assertEquals(300, resourceRetriever.getSizeLimit());
		assertTrue(resourceRetriever.disconnectsAfterUse());
	}


	@Test
	public void testFullConstructor() {

		DefaultResourceRetriever resourceRetriever = new DefaultResourceRetriever(100, 200, 300, false);
		assertEquals(100, resourceRetriever.getConnectTimeout());
		assertEquals(200, resourceRetriever.getReadTimeout());
		assertEquals(300, resourceRetriever.getSizeLimit());
		assertFalse(resourceRetriever.disconnectsAfterUse());
	}


	@Before
	public void setUp() {
		initJadler();
	}


	@After
	public void tearDown() {
		closeJadler();
	}


	@Test
	public void testRetrieveOK()
		throws Exception {

		Map<String, Object> jsonObject = JSONObjectUtils.newJSONObject();
		jsonObject.put("A", "B");

		onRequest()
			.havingMethodEqualTo("GET")
			.havingPathEqualTo("/c2id/jwks.json")
			.respond()
			.withStatus(200)
			.withHeader("Content-Type", "application/json")
			.withBody(JSONObjectUtils.toJSONString(jsonObject));

		RestrictedResourceRetriever resourceRetriever = new DefaultResourceRetriever();
		Resource resource = resourceRetriever.retrieveResource(new URL("http://localhost:" + port() + "/c2id/jwks.json"));
		assertEquals("application/json", resource.getContentType());
		jsonObject = JSONObjectUtils.parse(resource.getContent());
		assertEquals("B", jsonObject.get("A"));
	}


	@Test
	public void testRetrieveOK_noDisconnectAfterUse()
		throws Exception {

		Map<String, Object> jsonObject = JSONObjectUtils.newJSONObject();
		jsonObject.put("A", "B");

		onRequest()
			.havingMethodEqualTo("GET")
			.havingPathEqualTo("/c2id/jwks.json")
			.respond()
			.withStatus(200)
			.withHeader("Content-Type", "application/json")
			.withBody(JSONObjectUtils.toJSONString(jsonObject));

		RestrictedResourceRetriever resourceRetriever = new DefaultResourceRetriever(0, 0, 0, false);
		Resource resource = resourceRetriever.retrieveResource(new URL("http://localhost:" + port() + "/c2id/jwks.json"));
		assertEquals("application/json", resource.getContentType());
		jsonObject = JSONObjectUtils.parse(resource.getContent());
		assertEquals("B", jsonObject.get("A"));
	}


	@Test
	public void testRetrieveOK_noDisconnectAfterUse_loop()
		throws Exception {

		Map<String, Object> jsonObject = JSONObjectUtils.newJSONObject();
		jsonObject.put("A", "B");

		onRequest()
			.havingMethodEqualTo("GET")
			.havingPathEqualTo("/c2id/jwks.json")
			.respond()
			.withStatus(200)
			.withHeader("Content-Type", "application/json")
			.withBody(JSONObjectUtils.toJSONString(jsonObject));

		RestrictedResourceRetriever resourceRetriever = new DefaultResourceRetriever(0, 0, 0, false);
		
		for (int i=0; i<100; i++) {
			Resource resource = resourceRetriever.retrieveResource(new URL("http://localhost:" + port() + "/c2id/jwks.json"));
			assertEquals("application/json", resource.getContentType());
			jsonObject = JSONObjectUtils.parse(resource.getContent());
			assertEquals("B", jsonObject.get("A"));
		}
	}


	@Test
	public void testRetrieveOKWithoutContentType()
		throws Exception {

		Map<String, Object> jsonObject = JSONObjectUtils.newJSONObject();
		jsonObject.put("A", "B");

		onRequest()
			.havingMethodEqualTo("GET")
			.havingPathEqualTo("/c2id/jwks.json")
			.respond()
			.withStatus(200)
			.withBody(JSONObjectUtils.toJSONString(jsonObject));

		RestrictedResourceRetriever resourceRetriever = new DefaultResourceRetriever();
		Resource resource = resourceRetriever.retrieveResource(new URL("http://localhost:" + port() + "/c2id/jwks.json"));
		assertNull(resource.getContentType());
		jsonObject = JSONObjectUtils.parse(resource.getContent());
		assertEquals("B", jsonObject.get("A"));
	}


	@Test
	public void testIgnoreInvalidContentType()
		throws Exception {

		Map<String, Object> jsonObject = JSONObjectUtils.newJSONObject();
		jsonObject.put("A", "B");

		String invalidContentType = "moo/boo/foo";

		onRequest()
			.havingMethodEqualTo("GET")
			.havingPathEqualTo("/c2id/jwks.json")
			.respond()
			.withStatus(200)
			.withContentType(invalidContentType)
			.withBody(JSONObjectUtils.toJSONString(jsonObject));

		RestrictedResourceRetriever resourceRetriever = new DefaultResourceRetriever();

		Resource resource = resourceRetriever.retrieveResource(new URL("http://localhost:" + port() + "/c2id/jwks.json"));
		assertEquals(invalidContentType, resource.getContentType());
	}


	@Test
	public void testRetrieve2xxWithProxy()
		throws Exception {

		Map<String, Object> jsonObject = JSONObjectUtils.newJSONObject();
		jsonObject.put("A", "B");

		onRequest()
			.havingMethodEqualTo("GET")
			.havingPathEqualTo("/c2id/jwks.json")
			.respond()
			.withStatus(201)
			.withHeader("Content-Type", "application/json")
			.withBody(JSONObjectUtils.toJSONString(jsonObject));

		DefaultResourceRetriever resourceRetriever = new DefaultResourceRetriever();
		resourceRetriever.setProxy(new Proxy(Proxy.Type.HTTP, new InetSocketAddress("localhost", port())));
		Resource resource = resourceRetriever.retrieveResource(new URL("http://localhost:" + port() + "/c2id/jwks.json"));
		assertEquals("application/json", resource.getContentType());
		jsonObject = JSONObjectUtils.parse(resource.getContent());
		assertEquals("B", jsonObject.get("A"));
	}


	@Test
	public void testRetrieve2xx()
			throws Exception {

		Map<String, Object> jsonObject = JSONObjectUtils.newJSONObject();
		jsonObject.put("A", "B");

		onRequest()
				.havingMethodEqualTo("GET")
				.havingPathEqualTo("/c2id/jwks.json")
				.respond()
				.withStatus(201)
				.withHeader("Content-Type", "application/json")
				.withBody(JSONObjectUtils.toJSONString(jsonObject));

		RestrictedResourceRetriever resourceRetriever = new DefaultResourceRetriever();
		Resource resource = resourceRetriever.retrieveResource(new URL("http://localhost:" + port() + "/c2id/jwks.json"));
		assertEquals("application/json", resource.getContentType());
		jsonObject = JSONObjectUtils.parse(resource.getContent());
		assertEquals("B", jsonObject.get("A"));
	}


	@Test
	public void testConnectTimeout()
			throws Exception {

		ServerSocket serverSocket = new ServerSocket(0);
		int port = serverSocket.getLocalPort();
		serverSocket.close();

		RestrictedResourceRetriever resourceRetriever = new DefaultResourceRetriever(50, 0);

		try {
			resourceRetriever.retrieveResource(new URL("http://localhost:" + port + "/c2id/jwks.json"));
			fail();
		} catch (IOException e) {
			assertTrue(e.getMessage().startsWith("Connection refused"));
		}
	}


	@Test
	public void testConnectTimeoutWithProxy()
			throws Exception {

		ServerSocket serverSocket = new ServerSocket(0);
		int proxyPort = serverSocket.getLocalPort();
		serverSocket.close();

		DefaultResourceRetriever resourceRetriever = new DefaultResourceRetriever(50, 0);
		resourceRetriever.setProxy(new Proxy(Proxy.Type.HTTP, new InetSocketAddress("localhost", proxyPort)));

		try {
			resourceRetriever.retrieveResource(new URL("http://localhost:" + port() + "/c2id/jwks.json"));
			fail();
		} catch (IOException e) {
			assertTrue(e.getMessage().startsWith("Connection refused"));
		}
	}


	@Test
	public void testReadTimeout()
		throws Exception {

		Map<String, Object> jsonObject = JSONObjectUtils.newJSONObject();
		jsonObject.put("A", "B");

		onRequest()
				.havingMethodEqualTo("GET")
				.havingPathEqualTo("/c2id/jwks.json")
				.respond()
				.withDelay(100L, TimeUnit.MILLISECONDS)
				.withStatus(200)
				.withHeader("Content-Type", "application/json")
				.withBody(JSONObjectUtils.toJSONString(jsonObject));

		RestrictedResourceRetriever resourceRetriever = new DefaultResourceRetriever(0, 50);

		try {
			resourceRetriever.retrieveResource(new URL("http://localhost:" + port() + "/c2id/jwks.json"));
			fail();
		} catch (IOException e) {
			assertEquals("Read timed out", e.getMessage());
		}
	}


	@Test
	public void testSizeLimit()
		throws Exception {

		int size = 100000;
		StringBuilder sb = new StringBuilder();
		for (int i=0; i < size; i++) {
			sb.append('a');
		}

		onRequest()
			.havingMethodEqualTo("GET")
			.havingPathEqualTo("/c2id/jwks.json")
			.respond()
			.withStatus(200)
			.withHeader("Content-Type", "text/plain")
			.withBody(sb.toString());

		int sizeLimit = 50000;
		assertTrue(sizeLimit < size);
		RestrictedResourceRetriever resourceRetriever = new DefaultResourceRetriever(0, 0, sizeLimit);

		URL url = new URL("http://localhost:" + port() + "/c2id/jwks.json");

		try {
			resourceRetriever.retrieveResource(url);
			fail();
		} catch (IOException e) {
			// Size overrun exception poses as file not found
			assertEquals("Exceeded configured input limit of 50000 bytes", e.getMessage());
		}
	}

	@Test
	public void testHeaders()
		throws Exception {

		List<String> userAgentHeaderValue = Arrays.asList("NewAgent");
		List<String> multipleValueHeader = Arrays.asList("Value1", "Value2");

		JSONObject jsonObject = new JSONObject();
		jsonObject.put("A", "B");

		onRequest()
			.havingMethodEqualTo("GET")
			.havingPathEqualTo("/c2id/jwks.json")
			.respond()
			.withStatus(200)
			.withHeader("Content-Type", "application/json")
			.withBody(jsonObject.toJSONString());

		RestrictedResourceRetriever resourceRetriever = new DefaultResourceRetriever();
		Map<String, List<String>> headers = new HashMap<>();
		headers.put("User-Agent", userAgentHeaderValue);
		headers.put("MultipleValues", multipleValueHeader);
		resourceRetriever.setHeaders(headers);

		Resource resource = resourceRetriever.retrieveResource(new URL("http://localhost:" + port() + "/c2id/jwks.json"));

		verifyThatRequest()
			.havingHeader("User-Agent", equalTo(userAgentHeaderValue))
			.havingHeader("MultipleValues", equalTo(multipleValueHeader))
			.receivedOnce();
	}
}<|MERGE_RESOLUTION|>--- conflicted
+++ resolved
@@ -23,12 +23,9 @@
 import java.net.Proxy;
 import java.net.ServerSocket;
 import java.net.URL;
-<<<<<<< HEAD
 import java.util.Arrays;
 import java.util.HashMap;
 import java.util.List;
-=======
->>>>>>> 08dfa50a
 import java.util.Map;
 import java.util.concurrent.TimeUnit;
 
@@ -400,7 +397,7 @@
 		List<String> userAgentHeaderValue = Arrays.asList("NewAgent");
 		List<String> multipleValueHeader = Arrays.asList("Value1", "Value2");
 
-		JSONObject jsonObject = new JSONObject();
+		Map<String,Object> jsonObject = new HashMap<>();
 		jsonObject.put("A", "B");
 
 		onRequest()
@@ -409,7 +406,7 @@
 			.respond()
 			.withStatus(200)
 			.withHeader("Content-Type", "application/json")
-			.withBody(jsonObject.toJSONString());
+			.withBody(JSONObjectUtils.toJSONString(jsonObject));
 
 		RestrictedResourceRetriever resourceRetriever = new DefaultResourceRetriever();
 		Map<String, List<String>> headers = new HashMap<>();
